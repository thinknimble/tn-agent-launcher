import { Route, Routes, Navigate } from 'react-router-dom'
import { Home, Layout, LogIn, SignUp, CreateAgentProject, AgentChat } from 'src/pages'
import { Dashboard } from 'src/pages/dashboard'
import { ChatDemo } from 'src/pages/chat-demo'
import { PageNotFound } from 'src/pages/page-not-found'
import { RequestPasswordReset } from 'src/pages/request-password-reset'
import { ResetPassword } from 'src/pages/reset-password'
import { useAuth } from 'src/stores/auth'

const PrivateRoutes = () => {
  return (
    <>
      <Route path="/dashboard" element={<Dashboard />} />
      <Route path="/projects/">
<<<<<<< HEAD
        <Route index path=":id" element={<CreateAgentProject />} />
=======
        <Route index path=":id?" element={<CreateAgentProject />} />
>>>>>>> 54513b38
      </Route>
      <Route path="/chat" element={<ChatDemo />} />
      <Route path="/chat/agent/:agentId" element={<AgentChat />} />
    </>
  )
}

const AuthRoutes = () => {
  return (
    <>
      <Route path="/log-in" element={<LogIn />} />
      <Route path="/sign-up" element={<SignUp />} />
      <Route path="/request-reset" element={<RequestPasswordReset />} />
      <Route path="/password/reset/confirm/:userId/:token" element={<ResetPassword />} />
    </>
  )
}

export const AppRoutes = () => {
  const token = useAuth.use.token()
  const isAuth = Boolean(token)

  return (
    <Routes>
      <Route path="/" element={<Layout />}>
        <Route index element={<Navigate to="/home" />} />
        <Route path="/home" element={<Home />} />
        {isAuth ? PrivateRoutes() : AuthRoutes()}
        <Route path="*" element={<PageNotFound />} />
      </Route>
    </Routes>
  )
}<|MERGE_RESOLUTION|>--- conflicted
+++ resolved
@@ -12,11 +12,7 @@
     <>
       <Route path="/dashboard" element={<Dashboard />} />
       <Route path="/projects/">
-<<<<<<< HEAD
-        <Route index path=":id" element={<CreateAgentProject />} />
-=======
         <Route index path=":id?" element={<CreateAgentProject />} />
->>>>>>> 54513b38
       </Route>
       <Route path="/chat" element={<ChatDemo />} />
       <Route path="/chat/agent/:agentId" element={<AgentChat />} />

import asyncio
import logging
import re
from datetime import datetime
from typing import Optional

from background_task import background
from django.conf import settings
from django.utils import timezone

from tn_agent_launcher.utils.input_sources import download_and_process_url

logger = logging.getLogger(__name__)


@background(schedule=1)
def execute_agent_task(task_execution_id: int):
    from .models import AgentTask, AgentTaskExecution

    logger.info(f"Starting execution of agent task execution {task_execution_id}")

    try:
        execution = AgentTaskExecution.objects.get(id=task_execution_id)
    except AgentTaskExecution.DoesNotExist:
        logger.error(f"AgentTaskExecution {task_execution_id} not found")
        return

    task = execution.agent_task
    start_time = timezone.now()

    execution.status = AgentTaskExecution.StatusChoices.RUNNING
    execution.started_at = start_time
    execution.save()

    try:
        agent_instance = task.agent_instance
        # Check both global setting and per-agent setting
        use_lambda = settings.USE_LAMBDA_FOR_AGENT_EXECUTION and agent_instance.use_lambda

        # Process input sources if any
        input_sources_content = []
        if task.input_sources:
            logger.info(f"Processing {len(task.input_sources)} input sources for task {task.name}")
            for source in task.input_sources:
                if isinstance(source, dict):
                    url = source.get("url")
                    source_type = source.get("source_type", "unknown")
                    filename = source.get("filename")
                    content_type = source.get("content_type")
                    size = source.get("size")
                else:
                    # Backward compatibility for simple URL strings
                    url = source
                    source_type = "public_url"
                    filename = None
                    content_type = None
                    size = None

                if not url:
                    logger.warning(f"Skipping input source with missing URL: {source}")
                    continue

                try:
                    processed_content = download_and_process_url(url)

                    # Enhance with original metadata
                    if filename:
                        processed_content["original_filename"] = filename
                    if content_type:
                        processed_content["original_content_type"] = content_type
                    if size:
                        processed_content["original_size"] = size
                    processed_content["source_type"] = source_type

                    input_sources_content.append(processed_content)
                    logger.info(f"Successfully processed {source_type} input source: {url}")
                except Exception as e:
                    logger.error(f"Failed to process input source {url}: {e}")
                    # Continue with other sources even if one fails
                    input_sources_content.append(
                        {
                            "source_url": url,
                            "source_type": source_type,
                            "error": str(e),
                            "processed_content": f"[Error processing {source_type} URL: {url}]",
                            "original_filename": filename,
                        }
                    )

        # Prepare the instruction with input sources
        enhanced_instruction = task.instruction
        if input_sources_content:
            sources_text = "\n\n--- INPUT SOURCES ---\n"
            for i, source in enumerate(input_sources_content, 1):
                source_url = source.get("source_url", "Unknown")
                source_type = source.get("source_type", "unknown")

                sources_text += f"\nSource {i}: {source_url}\n"
                sources_text += f"Source Type: {source_type}\n"

                if source.get("error"):
                    sources_text += f"Error: {source.get('error')}\n"
                else:
                    content_type = source.get("content_type", "unknown")
                    file_type = source.get("file_type", "unknown")
                    filename = source.get("filename", source.get("original_filename", "unknown"))

                    sources_text += f"File Type: {file_type} ({content_type})\n"
                    sources_text += f"Filename: {filename}\n"

                    # Include the full content for text files
                    if file_type in ("text", "json"):
                        sources_text += (
                            f"Content:\n{source.get('processed_content', '[No content]')}\n"
                        )
                    else:
                        # For binary files, provide metadata and description
                        sources_text += (
                            f"Description: {source.get('processed_content', '[Binary file]')}\n"
                        )
                        if "size_bytes" in source:
                            size_mb = source["size_bytes"] / (1024 * 1024)
                            sources_text += f"File Size: {size_mb:.2f} MB\n"
                        elif source.get("original_size"):
                            size_mb = source["original_size"] / (1024 * 1024)
                            sources_text += f"Original File Size: {size_mb:.2f} MB\n"

                sources_text += "\n" + "-" * 50 + "\n"
            enhanced_instruction = f"{task.instruction}\n{sources_text}"

        input_data = {
            "instruction": task.instruction,
            "enhanced_instruction": enhanced_instruction,
            "task_name": task.name,
            "execution_id": str(execution.id),
            "input_sources": input_sources_content,
        }

        execution.input_data = input_data
        execution.save()

        logger.info(
            f"Executing agent {agent_instance.friendly_name} with instruction: {task.instruction[:100]}..."
        )

<<<<<<< HEAD
        # Run the async agent in a new event loop
        async def run_agent():
            agent = await agent_instance.agent()
            return await agent.run(enhanced_instruction)
=======
        if use_lambda:
            # Use Lambda for execution
            from tn_agent_launcher.chat.models import PromptTemplate

            from .lambda_service import lambda_agent_service

            # Get the system prompt
            system_prompt = PromptTemplate.objects.get_assembled_prompt(
                agent_instance=agent_instance.id
            )

            # Invoke Lambda with provider configuration
            response = lambda_agent_service.invoke_agent(
                provider=agent_instance.provider,
                model_name=agent_instance.model_name,
                api_key=agent_instance.api_key,
                prompt=task.instruction,
                system_prompt=system_prompt,
                agent_type=agent_instance.agent_type,
                agent_name=agent_instance.friendly_name,
                target_url=agent_instance.target_url,
                context=input_data,
            )

            # Create a result object similar to PydanticAI response
            class LambdaResult:
                def __init__(self, output):
                    self.output = output

            result = LambdaResult(response.get("response", ""))
        else:
            # Run locally with async agent
            async def run_agent():
                agent = await agent_instance.agent()
                return await agent.run(task.instruction)
>>>>>>> 6bd767ae

            result = asyncio.run(run_agent())

        end_time = timezone.now()
        duration = (end_time - start_time).total_seconds()

        execution.status = AgentTaskExecution.StatusChoices.COMPLETED
        execution.completed_at = end_time
        execution.execution_time_seconds = duration
        # lets filter out the thinking from the output <think> some text </think>

        filtered_output = re.sub(r"<think>.*?</think>", "", result.output, flags=re.DOTALL).strip()
        execution.output_data = {"result": filtered_output}

        execution.save()

        task.execution_count += 1
        task.last_executed_at = end_time

        next_execution = task.calculate_next_execution()
        if next_execution:
            task.next_execution_at = next_execution
        else:
            task.status = AgentTask.StatusChoices.COMPLETED

        task.save()

        logger.info(
            f"Agent task execution {task_execution_id} completed successfully in {duration:.2f} seconds"
        )

    except Exception as e:
        error_message = str(e)
        logger.error(f"Agent task execution {task_execution_id} failed: {error_message}")

        end_time = timezone.now()
        duration = (end_time - start_time).total_seconds()

        execution.status = AgentTaskExecution.StatusChoices.FAILED
        execution.completed_at = end_time
        execution.execution_time_seconds = duration
        execution.error_message = error_message
        execution.save()

        task.status = AgentTask.StatusChoices.FAILED
        task.save()


def schedule_agent_task_execution(
    agent_task_id: int, scheduled_time: Optional[datetime] = None, force_execute: bool = False
):
    from .models import AgentTask, AgentTaskExecution

    try:
        task = AgentTask.objects.get(id=agent_task_id)
    except AgentTask.DoesNotExist:
        logger.error(f"AgentTask {agent_task_id} not found")
        return None

    # For manual execution (force_execute=True), only check if task is active
    if force_execute:
        if task.status != task.StatusChoices.ACTIVE:
            logger.info(f"Task {task.name} is not active")
            return None
        # Check max executions if set
        if task.max_executions and task.execution_count >= task.max_executions:
            logger.info(f"Task {task.name} has reached maximum executions")
            return None
    else:
        # For scheduled execution, use the full readiness check
        if not task.is_ready_for_execution:
            logger.info(f"Task {task.name} is not ready for execution")
            return None

    execution = AgentTaskExecution.objects.create(
        agent_task=task, status=AgentTaskExecution.StatusChoices.PENDING
    )

    if scheduled_time:
        bg_task = execute_agent_task(str(execution.id), schedule=scheduled_time)
    else:
        bg_task = execute_agent_task(str(execution.id))

    execution.background_task_id = bg_task.id
    execution.save()

    logger.info(f"Scheduled execution {execution.id} for task {task.name}")

    return execution


@background(schedule=60)
def process_pending_agent_tasks():
    from .models import AgentTask

    logger.info("Processing pending agent tasks")

    ready_tasks = AgentTask.objects.filter(
        status=AgentTask.StatusChoices.ACTIVE, next_execution_at__lte=timezone.now()
    )

    for task in ready_tasks:
        if task.is_ready_for_execution:
            logger.info(f"Scheduling execution for task: {task.name}")
            schedule_agent_task_execution(task.id)
        else:
            logger.info(f"Task {task.name} is not ready for execution")

    logger.info(f"Processed {ready_tasks.count()} pending agent tasks")<|MERGE_RESOLUTION|>--- conflicted
+++ resolved
@@ -143,12 +143,6 @@
             f"Executing agent {agent_instance.friendly_name} with instruction: {task.instruction[:100]}..."
         )
 
-<<<<<<< HEAD
-        # Run the async agent in a new event loop
-        async def run_agent():
-            agent = await agent_instance.agent()
-            return await agent.run(enhanced_instruction)
-=======
         if use_lambda:
             # Use Lambda for execution
             from tn_agent_launcher.chat.models import PromptTemplate
@@ -184,7 +178,6 @@
             async def run_agent():
                 agent = await agent_instance.agent()
                 return await agent.run(task.instruction)
->>>>>>> 6bd767ae
 
             result = asyncio.run(run_agent())
 

from django import forms
from django.contrib import admin
from django.core.exceptions import ValidationError

from tn_agent_launcher.chat.models import PromptTemplate

from .models import AgentInstance, AgentTask, AgentTaskExecution

# Register your models here.


class AgentInstanceAdminForm(forms.ModelForm):
    """Custom admin form with additional validation"""

    class Meta:
        model = AgentInstance
        fields = "__all__"

    def clean(self):
        cleaned_data = super().clean()
        provider = cleaned_data.get("provider")
        use_lambda = cleaned_data.get("use_lambda")

        # Validate that BEDROCK requires use_lambda
        if provider == AgentInstance.ProviderChoices.BEDROCK and not use_lambda:
            raise ValidationError(
                {"use_lambda": "Lambda execution must be enabled for Bedrock providers."}
            )

        return cleaned_data


class PromptTemplateInline(admin.TabularInline):
    model = PromptTemplate
    extra = 0
    readonly_fields = ("created", "last_edited")
    fields = ("name", "content", "description", "order", "agent_instance")


@admin.register(AgentInstance)
class AgentInstanceAdmin(admin.ModelAdmin):
    form = AgentInstanceAdminForm
    list_display = (
        "friendly_name",
        "provider",
        "model_name",
        "use_lambda",
        "created",
        "last_edited",
    )
    search_fields = ("friendly_name", "provider", "model_name", "api_key")
    readonly_fields = ("created", "last_edited")
    ordering = ("friendly_name",)
<<<<<<< HEAD
    fieldsets = (
        (None, {"fields": ("friendly_name", "provider", "model_name", "api_key", "target_url")}),
        ("Metadata", {"fields": ("created", "last_edited"), "classes": ("collapse",)}),
    )
    inlines = [PromptTemplateInline]


admin.site.register(AgentTask)
admin.site.register(AgentTaskExecution)
=======
    inlines = [PromptTemplateInline]

    def get_fieldsets(self, request, obj=None):
        """Dynamic fieldsets based on user permissions"""
        fieldsets = [
            (
                None,
                {
                    "fields": (
                        "friendly_name",
                        "provider",
                        "model_name",
                        "api_key",
                        "target_url",
                        "agent_type",
                        "user",
                    )
                },
            ),
        ]

        # Only show use_lambda field to staff users
        if request.user.is_staff:
            fieldsets[0][1]["fields"] = (
                fieldsets[0][1]["fields"][:-1] + ("use_lambda",) + (fieldsets[0][1]["fields"][-1],)
            )

        fieldsets.append(
            ("Metadata", {"fields": ("created", "last_edited"), "classes": ("collapse",)})
        )

        return fieldsets
>>>>>>> 6bd767ae
<|MERGE_RESOLUTION|>--- conflicted
+++ resolved
@@ -51,18 +51,9 @@
     search_fields = ("friendly_name", "provider", "model_name", "api_key")
     readonly_fields = ("created", "last_edited")
     ordering = ("friendly_name",)
-<<<<<<< HEAD
-    fieldsets = (
-        (None, {"fields": ("friendly_name", "provider", "model_name", "api_key", "target_url")}),
-        ("Metadata", {"fields": ("created", "last_edited"), "classes": ("collapse",)}),
-    )
     inlines = [PromptTemplateInline]
 
 
-admin.site.register(AgentTask)
-admin.site.register(AgentTaskExecution)
-=======
-    inlines = [PromptTemplateInline]
 
     def get_fieldsets(self, request, obj=None):
         """Dynamic fieldsets based on user permissions"""
@@ -94,4 +85,8 @@
         )
 
         return fieldsets
->>>>>>> 6bd767ae
+
+
+
+admin.site.register(AgentTask)
+admin.site.register(AgentTaskExecution)